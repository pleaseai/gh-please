/**
 * Plugin management commands
 *
 * Provides commands for listing, installing, and managing plugins
 */

import { Command } from 'commander'
import { installPlugin, uninstallPlugin } from '../plugins/plugin-installer'
import { PluginRegistry } from '../plugins/plugin-registry'

/**
 * Create the plugin command group
 *
 * @returns Command object for plugin management
 */
export function createPluginCommand(): Command {
  const command = new Command('plugin')

  command.description('Manage gh-please plugins')

  // plugin list
  command
    .command('list')
    .description('List installed plugins')
    .action(async () => {
      const registry = new PluginRegistry()
      await registry.loadPlugins()

      const plugins = registry.listAll()

      if (plugins.length === 0) {
        console.log('📦 No plugins installed')
        console.log('')
        console.log('💡 Available plugins:')
        console.log('   • ai (premium)    - AI-powered automation')
        console.log('   • speckit         - Spec document management')
        console.log('')
        console.log('Install with: gh please plugin install <name>')
        return
      }

      console.log('📦 Installed plugins:\n')

      for (const plugin of plugins) {
        const premiumBadge = plugin.premium ? '🔒' : '✅'
        const typeBadge = `[${plugin.type}]`

        console.log(`${premiumBadge} ${plugin.name} v${plugin.version} ${typeBadge}`)

        if (plugin.description) {
          console.log(`   ${plugin.description}`)
        }

        if (plugin.author) {
          console.log(`   by ${plugin.author}`)
        }

        console.log('')
      }
    })

  // plugin search
  command
    .command('search')
    .description('Search for available plugins')
    .argument('[query]', 'Search query (optional)')
    .action(async (query?: string) => {
      console.log('🔍 Available gh-please plugins:\n')

      // Hardcoded list for now - in production this would query a registry
      const availablePlugins = [
        {
          name: 'ai',
          description: 'AI-powered code review and issue automation',
          author: 'PleaseAI',
          premium: true,
          package: '@pleaseai/gh-please-ai',
        },
        {
          name: 'speckit',
          description: 'Spec document management and synchronization',
          author: 'Community',
          premium: false,
          package: 'gh-please-plugin-speckit',
        },
        {
          name: 'linear',
          description: 'Linear issue tracker integration',
          author: 'Community',
          premium: false,
          package: 'gh-please-plugin-linear',
        },
        {
          name: 'jira',
          description: 'Jira integration for gh-please',
          author: 'Community',
          premium: false,
          package: 'gh-please-plugin-jira',
        },
      ]

      const filtered = query
        ? availablePlugins.filter(p =>
            p.name.includes(query)
            || p.description.toLowerCase().includes(query.toLowerCase()),
          )
        : availablePlugins

      if (filtered.length === 0) {
        console.log(`No plugins found matching '${query}'`)
        return
      }

      for (const plugin of filtered) {
        const badge = plugin.premium ? '🔒 premium' : '✅ free'
        console.log(`${plugin.name} (${badge})`)
        console.log(`   ${plugin.description}`)
        console.log(`   by ${plugin.author}`)
        console.log(`   Install: gh please plugin install ${plugin.name}`)
        console.log('')
      }
    })

  // plugin install
  command
    .command('install')
    .description('Install a plugin')
    .argument('<name>', 'Plugin name to install')
    .option(
      '--premium',
      'Install as premium plugin from pleaseai/gh-please-ai (requires GitHub authentication)',
    )
    .option('--local', 'Install locally instead of globally')
    .action(async (name: string, options: { premium?: boolean, local?: boolean }) => {
      const { premium = false, local = false } = options

      // Map plugin names to package names
      const packageMap: Record<string, string> = {
        ai: '@pleaseai/gh-please-ai',
        speckit: 'gh-please-plugin-speckit',
        linear: 'gh-please-plugin-linear',
        jira: 'gh-please-plugin-jira',
      }

      const packageName = packageMap[name] || name

      if (premium && name !== 'ai') {
        console.error(`❌ Plugin '${name}' is not a premium plugin`)
        console.log('   Premium plugins: ai')
        console.log('')
        console.log('Use --premium flag only with: gh please plugin install ai')
        process.exit(1)
<<<<<<< HEAD
      }

      if (premium) {
        console.log('🔒 Installing premium plugin: ai')
        console.log('')
=======
>>>>>>> 3b324868
      }

      const result = await installPlugin(packageName, { global: !local, premium })

      if (result.success) {
        if (!premium) {
          console.log(`✅ ${result.message}`)
          console.log('')
          console.log('Plugin installed successfully!')
          console.log('Restart your terminal or run: hash -r')
        }
      }
      else {
        console.error(`❌ ${result.message}`)
        if (result.error) {
          console.error(`   ${result.error}`)
        }
        process.exit(1)
      }
    })

  // plugin uninstall
  command
    .command('uninstall')
    .description('Uninstall a plugin')
    .argument('<name>', 'Plugin name to uninstall')
    .option('--local', 'Uninstall from local instead of global')
    .action(async (name: string, options: { local?: boolean }) => {
      const { local = false } = options

      const packageMap: Record<string, string> = {
        ai: '@pleaseai/gh-please-ai',
        speckit: 'gh-please-plugin-speckit',
        linear: 'gh-please-plugin-linear',
        jira: 'gh-please-plugin-jira',
      }

      const packageName = packageMap[name] || name

      const result = await uninstallPlugin(packageName, { global: !local })

      if (result.success) {
        console.log(`✅ ${result.message}`)
      }
      else {
        console.error(`❌ ${result.message}`)
        if (result.error) {
          console.error(`   ${result.error}`)
        }
        process.exit(1)
      }
    })

  return command
}<|MERGE_RESOLUTION|>--- conflicted
+++ resolved
@@ -150,14 +150,6 @@
         console.log('')
         console.log('Use --premium flag only with: gh please plugin install ai')
         process.exit(1)
-<<<<<<< HEAD
-      }
-
-      if (premium) {
-        console.log('🔒 Installing premium plugin: ai')
-        console.log('')
-=======
->>>>>>> 3b324868
       }
 
       const result = await installPlugin(packageName, { global: !local, premium })
